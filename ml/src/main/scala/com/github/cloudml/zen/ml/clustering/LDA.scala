--- conflicted
+++ resolved
@@ -18,16 +18,6 @@
 package com.github.cloudml.zen.ml.clustering
 
 import java.util.Random
-<<<<<<< HEAD
-
-import breeze.linalg.{DenseVector => BDV, SparseVector => BSV, sum => brzSum, min}
-import com.github.cloudml.zen.ml.{VSDLPPartitioner, DBHPartitioner}
-import com.github.cloudml.zen.ml.clustering.LDA._
-import com.github.cloudml.zen.ml.clustering.LDADefines._
-import com.github.cloudml.zen.ml.util.XORShiftRandom
-import org.apache.spark.graphx._
-import org.apache.spark.graphx.impl.GraphImpl
-=======
 import java.util.concurrent.Executors
 import java.util.concurrent.atomic.AtomicIntegerArray
 import scala.concurrent._
@@ -42,7 +32,6 @@
 import org.apache.log4j.Logger
 import org.apache.spark.graphx2._
 import org.apache.spark.graphx2.impl.GraphImpl
->>>>>>> b4ec94d5
 import org.apache.spark.mllib.linalg.{SparseVector => SSV, Vector => SV}
 import org.apache.spark.mllib.linalg.distributed.{MatrixEntry, RowMatrix}
 import org.apache.spark.rdd.RDD
@@ -344,44 +333,11 @@
       case _ =>
         throw new NoSuchMethodException("No this algorithm or not implemented.")
     }
-<<<<<<< HEAD
     partCorpus.persist(storageLevel)
-    val reCorpus = if (conf.get(cs_initStrategy, "random") == "sparse") {
-      val gen = new XORShiftRandom()
-      val mint = min(1000, numTopics / 100)
-      val degGraph = GraphImpl(partCorpus.degrees, partCorpus.edges)
-      val reSampledGraph = degGraph.mapVertices((_, deg) => {
-        if (deg <= mint) {
-          null.asInstanceOf[Array[Int]]
-        } else {
-          val wc = new Array[Int](mint)
-          for (i <- wc.indices) {
-            wc(i) = gen.nextInt(numTopics)
-          }
-          wc
-        }
-      }).mapTriplets(triplet => {
-        val wc = triplet.srcAttr
-        val topics = triplet.attr
-        if (wc == null) {
-          topics
-        } else {
-          val tlen = wc.length
-          topics.map(_ => wc(gen.nextInt(tlen)))
-        }
-      })
-      GraphImpl(partCorpus.vertices, reSampledGraph.edges)
-    } else {
-      partCorpus
-    }
-    val corpus = updateCounter(reCorpus, numTopics)
+    val corpus = updateCounter(partCorpus, numTopics)
     corpus.persist(storageLevel)
     corpus.vertices.setName("vertices-0").count()
     val numEdges = corpus.edges.setName("edges-0").count()
-=======
-    val edges = partCorpus.edges
-    val numEdges = edges.persist(storageLevel).count()
->>>>>>> b4ec94d5
     println(s"edges in the corpus: $numEdges")
     initCorpus.unpersist(blocking=false)
     edges
