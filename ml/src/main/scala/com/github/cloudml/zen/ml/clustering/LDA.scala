/*
 * Licensed to the Apache Software Foundation (ASF) under one or more
 * contributor license agreements.  See the NOTICE file distributed with
 * this work for additional information regarding copyright ownership.
 * The ASF licenses this file to You under the Apache License, Version 2.0
 * (the "License"); you may not use this file except in compliance with
 * the License.  You may obtain a copy of the License at
 *
 *    http://www.apache.org/licenses/LICENSE-2.0
 *
 * Unless required by applicable law or agreed to in writing, software
 * distributed under the License is distributed on an "AS IS" BASIS,
 * WITHOUT WARRANTIES OR CONDITIONS OF ANY KIND, either express or implied.
 * See the License for the specific language governing permissions and
 * limitations under the License.
 */

package com.github.cloudml.zen.ml.clustering

import java.util.Random
import java.util.concurrent.Executors
import scala.concurrent._
import scala.concurrent.duration._

import LDADefines._
import com.github.cloudml.zen.ml.partitioner._
import com.github.cloudml.zen.ml.util.{SparkUtils, XORShiftRandom}

import breeze.linalg.{DenseVector => BDV, SparseVector => BSV}
import org.apache.hadoop.fs.Path
import org.apache.spark.graphx2._
import org.apache.spark.graphx2.impl.GraphImpl
import org.apache.spark.mllib.linalg.{SparseVector => SSV, Vector => SV}
import org.apache.spark.mllib.linalg.distributed.{MatrixEntry, RowMatrix}
import org.apache.spark.rdd.RDD
import org.apache.spark.storage.StorageLevel


class LDA(@transient var corpus: Graph[TC, TA],
  val numTopics: Int,
  val numTerms: Int,
  val numDocs: Long,
  val numTokens: Long,
  var alpha: Double,
  var beta: Double,
  var alphaAS: Double,
  val algo: LDAAlgorithm,
  var storageLevel: StorageLevel) extends Serializable {

  @transient var topicCounters: BDV[Count] = _
  @transient lazy val seed = new XORShiftRandom().nextInt()
  @transient var edgeCpFile: String = _
  @transient var vertCpFile: String = _

  def setAlpha(alpha: Double): this.type = {
    this.alpha = alpha
    this
  }

  def setBeta(beta: Double): this.type = {
    this.beta = beta
    this
  }

  def setAlphaAS(alphaAS: Double): this.type = {
    this.alphaAS = alphaAS
    this
  }

  def setStorageLevel(storageLevel: StorageLevel): this.type = {
    this.storageLevel = storageLevel
    this
  }

  def getCorpus: Graph[TC, TA] = corpus

  def termVertices: VertexRDD[TC] = corpus.vertices.filter(t => isTermId(t._1))

  def docVertices: VertexRDD[TC] = corpus.vertices.filter(t => isDocId(t._1))

  @inline private def scContext = corpus.edges.context

  @inline private def scConf = scContext.getConf

  def init(computedModel: Option[RDD[(VertexId, TC)]] = None): Unit = {
    corpus = algo.updateVertexCounters(corpus, numTopics)
    corpus = computedModel match {
      case Some(cm) =>
        val verts = corpus.vertices.leftJoin(cm)((_, uc, cc) => cc.getOrElse(uc))
        GraphImpl.fromExistingRDDs(verts, corpus.edges)
      case None => corpus
    }
    corpus.vertices.persist(storageLevel).setName("vertices-0")
    collectTopicCounters()
  }

  def collectTopicCounters(): Unit = {
    val numTopics = this.numTopics
    val numThreads = scConf.getInt(cs_numThreads, 1)
    val graph = corpus.asInstanceOf[GraphImpl[TC, TA]]
    val aggRdd = graph.vertices.partitionsRDD.mapPartitions(_.map(svp => {
      val totalSize = svp.capacity
      val index = svp.index
      val mask = svp.mask
      val values = svp.values
      val sizePerthrd = {
        val npt = totalSize / numThreads
        if (npt * numThreads == totalSize) npt else npt + 1
      }
      implicit val es = ExecutionContext.fromExecutorService(Executors.newFixedThreadPool(numThreads))
      val all = Range(0, numThreads).map(thid => Future {
        val startPos = sizePerthrd * thid
        val endPos = math.min(sizePerthrd * (thid + 1), totalSize)
        val agg = BDV.zeros[Count](numTopics)
        var pos = mask.nextSetBit(startPos)
        while (pos < endPos && pos >= 0) {
          if (isTermId(index.getValue(pos))) values(pos) match {
            case u: BDV[Count] => agg :+= u
            case u: BSV[Count] => agg :+= u
            case _ =>
          }
          pos = mask.nextSetBit(pos + 1)
        }
        agg
      })
      val aggs = Await.result(Future.sequence(all), 1.hour)
      es.shutdown()
      aggs.reduce(_ :+= _)
    }))
    val gtc = aggRdd.collect().par.reduce(_ :+= _)
    val count = gtc.data.par.map(_.toLong).sum
    assert(count == numTokens, s"numTokens=$numTokens, count=$count")
    topicCounters = gtc
  }

  def runGibbsSampling(totalIter: Int): Unit = {
    val pplx = scConf.getBoolean(cs_calcPerplexity, false)
    val saveIntv = scConf.getInt(cs_saveInterval, 0)
    if (pplx) {
      println("Before Gibbs sampling:")
      LDAPerplexity(this).output(println)
    }
    var iter = 1
    while (iter <= totalIter) {
      println(s"\nStart Gibbs sampling (Iteration $iter/$totalIter)")
      val startedAt = System.nanoTime()
      gibbsSampling(iter)
      if (pplx) {
        LDAPerplexity(this).output(println)
      }
      if (saveIntv > 0 && iter % saveIntv == 0 && iter < totalIter) {
        val model = toLDAModel()
        val savPath = new Path(scConf.get(cs_outputpath) + s"-iter$iter")
        val fs = SparkUtils.getFileSystem(scConf, savPath)
        fs.delete(savPath, true)
        model.save(scContext, savPath.toString, isTransposed=true)
        println(s"Model saved after Iteration $iter")
      }
      val elapsedSeconds = (System.nanoTime() - startedAt) / 1e9
      println(s"End Gibbs sampling (Iteration $iter/$totalIter) takes total: $elapsedSeconds secs")
      iter += 1
    }
  }

  def gibbsSampling(sampIter: Int, inferenceOnly: Boolean = false): Unit = {
    val chkptIntv = scConf.getInt(cs_chkptInterval, 0)
    val needChkpt = chkptIntv > 0 && sampIter % chkptIntv == 1 && scContext.getCheckpointDir.isDefined
    val prevCorpus = corpus
    val startedAt = System.nanoTime()

    val sampledCorpus = algo.sampleGraph(corpus, topicCounters, seed, sampIter,
      numTokens, numTopics, numTerms, alpha, alphaAS, beta)
    val newEdges = sampledCorpus.edges
    newEdges.persist(storageLevel).setName(s"edges-$sampIter")
    if (needChkpt) {
      newEdges.checkpoint()
      newEdges.partitionsRDD.count()
    }

    corpus = algo.updateVertexCounters(sampledCorpus, numTopics, inferenceOnly)
    val newVertices = corpus.vertices
    newVertices.persist(storageLevel).setName(s"vertices-$sampIter")
    if (needChkpt) {
      newVertices.checkpoint()
    }
<<<<<<< HEAD
    corpus.persist(storageLevel)
    val startedAt = System.nanoTime()
    corpus.edges.setName(s"edges-$sampIter").count()
    corpus.vertices.setName(s"vertices-$sampIter")
    collectTopicCounters()
    val elapsedSeconds = (System.nanoTime() - startedAt) / 1e9
    println(s"Sampling & update paras $sampIter takes: $elapsedSeconds secs")
    prevCorpus.unpersist(blocking=false)
=======
    collectTopicCounters()
    prevCorpus.edges.unpersist(blocking=false)
    prevCorpus.vertices.unpersist(blocking=false)

    if (needChkpt) {
      if (edgeCpFile != null && vertCpFile != null) {
        SparkUtils.deleteChkptDirs(scConf, Array(edgeCpFile, vertCpFile))
      }
      edgeCpFile = corpus.edges.getCheckpointFile.get
      vertCpFile = corpus.vertices.getCheckpointFile.get
    }
    val elapsedSeconds = (System.nanoTime() - startedAt) / 1e9
    println(s"Sampling & update paras $sampIter takes: $elapsedSeconds secs")
>>>>>>> 73834ebe
  }

  /**
   * run more iters, return averaged counters
   * @param filter return which vertices
   * @param runIter saved more these iters' averaged model
   */
  def runSum(filter: VertexId => Boolean,
    runIter: Int = 0,
    inferenceOnly: Boolean = false): RDD[(VertexId, TC)] = {
    def vertices = corpus.vertices.filter(t => filter(t._1))
    var countersSum = vertices
    countersSum.persist(storageLevel)
    var iter = 1
    while (iter <= runIter) {
      println(s"Save TopicModel (Iteration $iter/$runIter)")
      gibbsSampling(iter, inferenceOnly)
      countersSum = countersSum.innerZipJoin(vertices)((_, a, b) => a :+= b)
      countersSum.persist(storageLevel)
      iter += 1
    }
    countersSum
  }

  def toLDAModel(runIter: Int = 0): DistributedLDAModel = {
    val ttcsSum = runSum(isTermId, runIter)
    val ttcs = if (runIter == 0) {
      ttcsSum
    } else {
      val turn = (runIter + 1).toDouble
      ttcsSum.mapValues(_.mapValues(v => {
        val gen = new XORShiftRandom()
        val aver = v / turn
        val intPart = math.floor(aver)
        if (gen.nextDouble() > aver - intPart) intPart else intPart + 1
      }.toInt))
    }
    ttcs.persist(storageLevel)
    new DistributedLDAModel(ttcs, numTopics, numTerms, numTokens, alpha, beta, alphaAS, storageLevel)
  }

  def mergeDuplicateTopic(threshold: Double = 0.95D): Map[Int, Int] = {
    val rows = termVertices.map(t => t._2).map(v => {
      val length = v.length
      val index = v.activeKeysIterator.toArray
      val data = v.activeValuesIterator.toArray.map(_.toDouble)
      new SSV(length, index, data).asInstanceOf[SV]
    })
    val simMatrix = new RowMatrix(rows).columnSimilarities()
    val minMap = simMatrix.entries.filter {
      case MatrixEntry(row, column, sim) => sim > threshold && row != column
    }.map {
      case MatrixEntry(row, column, sim) => (column.toInt, row.toInt)
    }.groupByKey().map {
      case (topic, simTopics) => (topic, simTopics.min)
    }.collect().toMap
    if (minMap.nonEmpty) {
      val mergingCorpus = corpus.mapEdges(_.attr.map(topic =>
        minMap.getOrElse(topic, topic))
      )
      corpus = algo.updateVertexCounters(mergingCorpus, numTopics)
    }
    minMap
  }
}

object LDA {
  def apply(docs: EdgeRDD[TA],
    numTopics: Int,
    alpha: Double,
    beta: Double,
    alphaAS: Double,
    algo: LDAAlgorithm,
    storageLevel: StorageLevel): LDA = {
    val initCorpus: Graph[TC, TA] = LBVertexRDDBuilder.fromEdgeRDD(docs, storageLevel)
    initCorpus.persist(storageLevel)
    val numTokens = initCorpus.edges.map(_.attr.length.toLong).reduce(_ + _)
    println(s"tokens in the corpus: $numTokens")
    val vertices = initCorpus.vertices
    val numTerms = vertices.map(_._1).filter(isTermId).count().toInt
    println(s"terms in the corpus: $numTerms")
    val numDocs = vertices.map(_._1).filter(isDocId).count()
    println(s"docs in the corpus: $numDocs")
    val lda = new LDA(initCorpus, numTopics, numTerms, numDocs, numTokens, alpha, beta, alphaAS,
      algo, storageLevel)
    lda.init()
    vertices.unpersist(blocking=false)
    lda
  }

  // initialize LDA for inference or incremental training
  def apply(computedModel: DistributedLDAModel,
    docs: EdgeRDD[TA],
    algo: LDAAlgorithm): LDA = {
    val numTopics = computedModel.numTopics
    val numTerms = computedModel.numTerms
    val numTokens = computedModel.numTokens
    val alpha = computedModel.alpha
    val beta = computedModel.beta
    val alphaAS = computedModel.alphaAS
    val storageLevel = computedModel.storageLevel
    println(s"tokens in the corpus: $numTokens")
    println(s"terms in the corpus: $numTerms")
    val initCorpus: Graph[TC, TA] = LBVertexRDDBuilder.fromEdgeRDD(docs, storageLevel)
    initCorpus.persist(storageLevel)
    val vertices = initCorpus.vertices
    val numDocs = vertices.map(_._1).filter(isDocId).count()
    println(s"docs in the corpus: $numDocs")
    val lda = new LDA(initCorpus, numTopics, numTerms, numDocs, numTokens, alpha, beta, alphaAS,
      algo, storageLevel)
    lda.init(Some(computedModel.termTopicsRDD))
    vertices.unpersist(blocking=false)
    lda
  }

  /**
   * LDA training
   * @param docs       EdgeRDD of corpus
   * @param totalIter  the number of iterations
   * @param numTopics  the number of topics (5000+ for large data)
   * @param alpha      recommend to be (5.0 /numTopics)
   * @param beta       recommend to be in range 0.001 - 0.1
   * @param alphaAS    recommend to be in range 0.01 - 1.0
   * @param storageLevel StorageLevel that the LDA Model RDD uses
   * @return DistributedLDAModel
   */
  def train(docs: EdgeRDD[TA],
    totalIter: Int,
    numTopics: Int,
    alpha: Double,
    beta: Double,
    alphaAS: Double,
    storageLevel: StorageLevel): DistributedLDAModel = {
    val conf = docs.context.getConf
    val algo: LDAAlgorithm = conf.get(cs_LDAAlgorithm, "zenlda") match {
      case "zenlda" =>
        println("using ZenLDA sampling algorithm.")
        new ZenLDA
      case "lightlda" =>
        println("using LightLDA sampling algorithm.")
        new LightLDA
      case "sparselda" =>
        println("using SparseLDA sampling algorithm")
        new SparseLDA
      case _ =>
        throw new NoSuchMethodException("No this algorithm or not implemented.")
    }
    val lda = LDA(docs, numTopics, alpha, beta, alphaAS, algo, storageLevel)
    lda.runGibbsSampling(totalIter)
    lda.toLDAModel()
  }

  def incrementalTrain(docs: EdgeRDD[TA],
    computedModel: DistributedLDAModel,
    totalIter: Int,
    storageLevel: StorageLevel): DistributedLDAModel = {
    val conf = docs.context.getConf
    val algo: LDAAlgorithm = conf.get(cs_LDAAlgorithm, "zenlda") match {
      case "zenlda" =>
        println("using ZenLDA sampling algorithm.")
        new ZenLDA
      case "lightlda" =>
        println("using LightLDA sampling algorithm.")
        new LightLDA
      case "sparselda" =>
        println("using SparseLDA sampling algorithm")
        new SparseLDA
      case _ =>
        throw new NoSuchMethodException("No this algorithm or not implemented.")
    }
    val lda = LDA(computedModel, docs, algo)
    var iter = 1
    while (iter <= 15) {
      lda.gibbsSampling(iter, inferenceOnly=true)
      iter += 1
    }
    lda.runGibbsSampling(totalIter)
    lda.toLDAModel()
  }

  /**
   * @param orgDocs  RDD of documents, which are term (word) count vectors paired with IDs.
   *                 The term count vectors are "bags of words" with a fixed-size vocabulary
   *                 (where the vocabulary size is the length of the vector).
   *                 Document IDs must be unique and >= 0.
   */
  def initializeCorpusEdges(orgDocs: RDD[_],
    docType: String,
    numTopics: Int,
    reverse: Boolean,
    storageLevel: StorageLevel): EdgeRDD[TA] = {
    val conf = orgDocs.context.getConf
    val ignDid = conf.getBoolean(cs_ignoreDocId, false)
    val docs = docType match {
      case "raw" => convertRawDocs(orgDocs.asInstanceOf[RDD[String]], numTopics, ignDid, reverse)
      case "bow" => convertBowDocs(orgDocs.asInstanceOf[RDD[BOW]], numTopics, ignDid, reverse)
    }
    val initCorpus: Graph[TC, TA] = LBVertexRDDBuilder.fromEdges(docs, storageLevel)
    initCorpus.persist(storageLevel)
    initCorpus.edges.setName("rawEdges").count()
    val partCorpus = conf.get(cs_partStrategy, "dbh") match {
      case "byterm" =>
        println("partition corpus by terms.")
        if (reverse) {
          EdgeDstPartitioner.partitionByEDP[TC, TA](initCorpus, storageLevel)
        } else {
          initCorpus.partitionBy(PartitionStrategy.EdgePartition1D)
        }
      case "bydoc" =>
        println("partition corpus by docs.")
        if (reverse) {
          initCorpus.partitionBy(PartitionStrategy.EdgePartition1D)
        } else {
          EdgeDstPartitioner.partitionByEDP[TC, TA](initCorpus, storageLevel)
        }
      case "edge2d" =>
        println("using Edge2D partition strategy.")
        initCorpus.partitionBy(PartitionStrategy.EdgePartition2D)
      case "dbh" =>
        println("using Degree-based Hashing partition strategy.")
        DBHPartitioner.partitionByDBH[TC, TA](initCorpus, storageLevel)
      case "vsdlp" =>
        println("using Vertex-cut Stochastic Dynamic Label Propagation partition strategy.")
        VSDLPPartitioner.partitionByVSDLP[TC, TA](initCorpus, 4, storageLevel)
      case "bbr" =>
        println("using Bounded & Balanced Rearranger partition strategy.")
        BBRPartitioner.partitionByBBR[TC, TA](initCorpus, storageLevel)
      case _ =>
        throw new NoSuchMethodException("No this algorithm or not implemented.")
    }
    val reCorpus = resampleCorpus(partCorpus, numTopics, storageLevel)
    val edges = reCorpus.edges
    val numEdges = edges.persist(storageLevel).setName("edges-0").count()
    println(s"edges in the corpus: $numEdges")
    initCorpus.unpersist(blocking=false)
    edges
  }

  def convertRawDocs(rawDocs: RDD[String],
    numTopics: Int,
    ignDid: Boolean,
    reverse: Boolean): RDD[Edge[TA]] = {
    rawDocs.mapPartitionsWithIndex((pid, iter) => {
      val gen = new XORShiftRandom(pid + 117)
      var pidMark = pid.toLong << 48
      iter.flatMap(line => {
        val tokens = line.split(raw"\t|\s+").view
        val docId = if (ignDid) {
          pidMark += 1
          pidMark
        } else {
          tokens.head.toLong
        }
        val edger = toEdge(gen, docId, numTopics, reverse)_
        tokens.tail.map(field => {
          val pairs = field.split(":")
          val termId = pairs(0).toInt
          val termCnt = if (pairs.length > 1) pairs(1).toInt else 1
          (termId, termCnt)
        }).filter(_._2 > 0).map(edger)
      })
    })
  }

  def convertBowDocs(bowDocs: RDD[BOW],
    numTopics: Int,
    ignDid: Boolean,
    reverse: Boolean): RDD[Edge[TA]] = {
    bowDocs.mapPartitionsWithIndex((pid, iter) => {
      val gen = new XORShiftRandom(pid + 117)
      var pidMark = pid.toLong << 48
      iter.flatMap(Function.tupled((oDocId, tokens) => {
        val docId = if (ignDid) {
          pidMark += 1
          pidMark
        } else {
          oDocId
        }
        val edger = toEdge(gen, docId, numTopics, reverse)_
        tokens.activeIterator.filter(_._2 > 0).map(edger)
      }))
    })
  }

  private def toEdge(gen: Random,
    docId: Long,
    numTopics: Int,
    reverse: Boolean)
    (termPair: (Int, Count)): Edge[TA] = {
    val (termId, termCnt) = termPair
    val topics = Array.fill(termCnt)(gen.nextInt(numTopics))
    if (!reverse) {
      Edge(termId, genNewDocId(docId), topics)
    } else {
      Edge(genNewDocId(docId), termId, topics)
    }
  }

  def resampleCorpus(corpus: Graph[TC, TA],
    numTopics: Int,
    storageLevel: StorageLevel): Graph[TC, TA] = {
    val conf = corpus.edges.context.getConf
    conf.get(cs_initStrategy, "random") match {
      case "sparse" =>
        corpus.persist(storageLevel)
        val gen = new XORShiftRandom()
        val tMin = math.min(1000, numTopics / 100)
        val degGraph = GraphImpl(corpus.degrees, corpus.edges)
        val reSampledGraph = degGraph.mapVertices((vid, deg) => {
          if (isTermId(vid) && deg > tMin) {
            Array.fill(tMin)(gen.nextInt(numTopics))
          } else {
            null
          }
        }).mapTriplets((pid, iter) => {
          val gen = new XORShiftRandom(pid + 223)
          iter.map(triplet => {
            val wc = triplet.srcAttr
            val topics = triplet.attr
            if (wc == null) {
              topics
            } else {
              val tSize = wc.length
              topics.map(_ => wc(gen.nextInt(tSize)))
            }
          })
        }, TripletFields.Src)
        GraphImpl(corpus.vertices, reSampledGraph.edges)
      case _ =>
        corpus
    }
  }
}<|MERGE_RESOLUTION|>--- conflicted
+++ resolved
@@ -183,16 +183,6 @@
     if (needChkpt) {
       newVertices.checkpoint()
     }
-<<<<<<< HEAD
-    corpus.persist(storageLevel)
-    val startedAt = System.nanoTime()
-    corpus.edges.setName(s"edges-$sampIter").count()
-    corpus.vertices.setName(s"vertices-$sampIter")
-    collectTopicCounters()
-    val elapsedSeconds = (System.nanoTime() - startedAt) / 1e9
-    println(s"Sampling & update paras $sampIter takes: $elapsedSeconds secs")
-    prevCorpus.unpersist(blocking=false)
-=======
     collectTopicCounters()
     prevCorpus.edges.unpersist(blocking=false)
     prevCorpus.vertices.unpersist(blocking=false)
@@ -206,7 +196,6 @@
     }
     val elapsedSeconds = (System.nanoTime() - startedAt) / 1e9
     println(s"Sampling & update paras $sampIter takes: $elapsedSeconds secs")
->>>>>>> 73834ebe
   }
 
   /**
